package org.carrot2.labs.smartsprites.message;

import java.io.Serializable;
import java.util.Comparator;

import org.carrot2.labs.smartsprites.SpriteImageDirective;
import org.carrot2.labs.smartsprites.SpriteImageDirective.Ie6Mode;
import org.carrot2.labs.smartsprites.SpriteImageDirective.SpriteImageFormat;
import org.carrot2.labs.smartsprites.SpriteImageDirective.SpriteImageLayout;
import org.carrot2.labs.smartsprites.SpriteImageDirective.SpriteUidType;
import org.carrot2.labs.smartsprites.SpriteLayoutProperties.SpriteAlignment;
import org.carrot2.labs.smartsprites.SpriteReferenceDirective;

/**
 * Represents a processing message, can be an information message or a warning.
 */
public class Message implements Serializable
{
    private static final long serialVersionUID = 1L;

    /**
     * The importance of the message.
     */
    public static enum MessageLevel
    {
        /**
         * Information message, can be ignored.
         */
        INFO(1),

        /**
         * Notice messages related to IE6 problems.
         */
        IE6NOTICE(2),

        /**
         * Notice messages related to deprecated features.
         */
        DEPRECATION(2),

        /**
         * Warning messages, ignoring can lead to the converted designs looking broken.
         */
        WARN(4),

        /**
         * Error messages, SmartSpricess cannot perform processing.
         */
        ERROR(5),

        /**
         * Status messages displayed at the end of processing.
         */
        STATUS(6);

        /** Numeric level for comparisons */
        final private int level;

        private MessageLevel(int level)
        {
            this.level = level;
        }

        public final static Comparator<MessageLevel> COMPARATOR = new Comparator<MessageLevel>()
        {
            public int compare(MessageLevel levelA, MessageLevel levelB)
            {
                return levelA.level - levelB.level;
            }
        };

    }

    /**
     * Defines all the possible information and warning messages.
     */
    public enum MessageType
    {
        CANNOT_DETERMINE_IMAGE_FORMAT("Cannot determine image format from file name: %s"),

        CANNOT_NOT_LOAD_IMAGE("Cannot load image: %s due to: %s"),

        CANNOT_PARSE_MARGIN_VALUE(
            "Cannot parse margin value: %s. Only 'px' units are supported."),

        CANNOT_WRITE_SPRITE_IMAGE("Cannot write sprite image: %s due to %s"),

        CANNOT_CREATE_DIRECTORIES("Cannot create directories: %s"),

        CREATING_CSS_STYLE_SHEET("Creating CSS style sheet: %s"),

        WRITING_CSS("Writing CSS to %s"),

        WRITING_SPRITE_IMAGE("Writing sprite image of size %s x %s for sprite '%s' to %s"),

        IGNORING_SPRITE_IMAGE_REDEFINITION("Ignoring sprite image redefinition"),

        MALFORMED_CSS_RULE("Malformed CSS rule: %s"),

        MALFORMED_COLOR("Malformed color: %s"),

        MALFORMED_URL("Malformed URL: %s"),

        MALFORMED_SPRITE_IMAGE_PATH("Malformed sprite-image path: %s"),

<<<<<<< HEAD
        UNSUPPORTED_VARIABLE_IN_SPRITE_IMAGE_PATH(
            "Unsupported variable in sprite-image path: %s"),
=======
        UNSUPPORTED_VARIABLE_IN_SPRITE_IMAGE_PATH("Unsupported variable in sprite-image path: %s"),
>>>>>>> d1b10ad1

        MORE_THAN_ONE_RULE_NEXT_TO_SPRITE_REFERENCE_DIRECTIVE(
            "Found more than one CSS rule next to sprite reference comment: %s"),

        NO_BACKGROUND_IMAGE_RULE_NEXT_TO_SPRITE_REFERENCE_DIRECTIVE(
            "No 'background-image' CSS rule next to sprite reference comment: %s"),

        EITHER_ROOT_DIR_OR_CSS_FILES_IS_REQIRED(
            "Either root directory or non-empty list of individual CSS files is required"),

        ROOT_DIR_AND_CSS_FILES_CANNOT_BE_BOTH_SPECIFIED_UNLESS_WITH_OUTPUT_DIR(
            "Root directory and individual CSS files cannot be both specified, unless output dir is also specified"),

        ROOT_DIR_IS_REQIRED_FOR_OUTPUT_DIR(
            "If output directory is specified, root directory must also be provided"),

        ROOT_DIR_DOES_NOT_EXIST_OR_IS_NOT_DIRECTORY(
            "Root directory must exist and be a directory: %s"),

        CSS_FILE_DOES_NOT_EXIST("Ignoring CSS file %s, it does not exist"),

        CSS_PATH_IS_NOT_A_FILE("Ignoring CSS path %s, it is not a file"),

        OUTPUT_DIR_IS_NOT_DIRECTORY("Output directory must be a directory: %s"),

        DOCUMENT_ROOT_DIR_DOES_NOT_EXIST_OR_IS_NOT_DIRECTORY(
            "Document root directory must exist and be a directory: %s"),

        IGNORING_CSS_FILE_OUTSIDE_OF_ROOT_DIR(
            "Ignoring a CSS file outside of root directory: %s"),

        CSS_FILE_SUFFIX_IS_REQUIRED_IF_NO_OUTPUT_DIR(
            "A non-empty CSS file suffix is required when no output directory is specified"),

        ONLY_LEFT_OR_RIGHT_ALIGNMENT_ALLOWED(
            "Only 'left' or 'right' alignment allowed on vertical sprites, found: %s. Using 'left'."),

        ONLY_TOP_OR_BOTTOM_ALIGNMENT_ALLOWED(
            "Only 'top' or 'bottom' alignment allowed on horizontal sprites, found: %s. Using 'top'."),

        READING_SPRITE_IMAGE_DIRECTIVES("Reading sprite image directives from %s"),

        READING_SPRITE_REFERENCE_DIRECTIVES("Reading sprite reference directives from %s"),

        READING_CSS("Reading CSS from %s"),

        READING_IMAGE("Reading image from %s"),

        REFERENCED_SPRITE_NOT_FOUND("Referenced sprite: %s not found"),

        SPRITE_ID_NOT_FOUND("'" + SpriteImageDirective.PROPERTY_SPRITE_ID
            + "' rule is required"),

        SPRITE_IMAGE_URL_NOT_FOUND("'" + SpriteImageDirective.PROPERTY_SPRITE_IMAGE_URL
            + "' rule is required"),

        SPRITE_REF_NOT_FOUND("'" + SpriteReferenceDirective.PROPERTY_SPRITE_REF
            + "' rule is required"),

        UNSUPPORTED_ALIGNMENT("Unsupported alignment: %s. Supported alignments are: "
            + SpriteAlignment.valuesAsString() + "."),

        UNSUPPORTED_INDIVIDUAL_IMAGE_FORMAT("Unsupported format of image loaded from: %s"),

        UNSUPPORTED_SPRITE_IMAGE_FORMAT(
            "Format of image: %s is not supported. Supported formats are: "
                + SpriteImageFormat.valuesAsString() + "."),

        UNSUPPORTED_LAYOUT("Unsupported layout: %s. Supported layouts are: "
            + SpriteImageLayout.valuesAsString() + "."),

        UNSUPPORTED_IE6_MODE("Unsupported ie6 mode: %s. Supported ie6 modes are: "
            + Ie6Mode.valuesAsString() + "."),

        UNSUPPORTED_UID_TYPE("Unsupported uid type: %s. Supported uid types are: "
            + SpriteUidType.valuesAsString() + "."),

        IGNORING_IE6_MODE(
            "The sprite-ie6-mode applies only to PNG sprites. Ignoring for a %s sprite."),

        JPG_DOES_NOT_SUPPORT_INDEXED_COLOR("JPG format does not support indexed color"),

        TOO_MANY_COLORS_FOR_INDEXED_COLOR(
            "Sprite '%s' requires %d colors, but the maximum for indexed color mode is %d. Image quality will be degraded."),

        ALPHA_CHANNEL_LOSS_IN_INDEXED_COLOR(
            "Alpha channel of sprite '%s' cannot be encoded in indexed color mode. Image quality will be degraded."),

        USING_WHITE_MATTE_COLOR_AS_DEFAULT(
            "Defaulting to white matte color to render partial transparencies of sprite '%s'"),

        IGNORING_MATTE_COLOR_NO_PARTIAL_TRANSPARENCY(
            "Ignoring sprite-mate-color on sprite '%s' because the sprite image does not contain partially transparent areas"),

        IGNORING_MATTE_COLOR_NO_SUPPORT(
            "Ignoring sprite-mate-color on sprite '%s' because its output format does not require matting or does not support transparency"),

        IGNORING_NEGATIVE_MARGIN_VALUE("Values of %s must not be negative, using 0"),

        PROCESSING_COMPLETED("SmartSprites processing completed in %d ms"),

        PROCESSING_COMPLETED_WITH_WARNINGS(
            "SmartSprites processing completed in %d ms with %d warning(s)"),

        UNSUPPORTED_PROPERTIES_FOUND("Unsupported properties found: %s"),

        OVERRIDING_PROPERTY_FOUND(
            "Found a '%s' property that overrides the generated one. Move it before the sprite reference directive on line %d."),

        ABSOLUTE_PATH_AND_NO_DOCUMENT_ROOT(
            "Found an absolute image path '%s' and no document.root.dir.path was defined. Taking relative to the CSS file."),

<<<<<<< HEAD
        DEPRECATED_SPRITE_IMAGE_UID(
            "The sprite-image-uid property is deprecated and will be removed in version 0.4.0. Please insert the ${%s} variable into the sprite-image property instead."),
=======
        DEPRECATED_SPRITE_IMAGE_UID("The sprite-image-uid property is deprecated and will be removed in version 0.4.0. Please insert the ${%s} variable into the sprite-image property instead."),

        FRACTIONAL_SCALE_VALUE("The sprite-scale value applied to '%s' results in a scaled sprite with fractional dimensions (%fpx %fpx)."),

        IMAGE_FRACTIONAL_SCALE_VALUE("The sprite-scale value applied to '%s' results in a scaled image with fractional dimensions (%fpx %fpx)."),
>>>>>>> d1b10ad1

        GENERIC("%s");

        /**
         * Human readable text of the message.
         */
        private String text;

        private MessageType(String text)
        {
            this.text = text;
        }

        /**
         * Returns a human readable version of this message.
         */
        public String getText()
        {
            return text;
        }
    }

    /**
     * Importance of this message.
     */
    public final MessageLevel level;

    /**
     * Semantics of the message.
     */
    public final MessageType type;

    /**
     * CSS file to which this message refers or <code>null</code>.
     */
    public final String cssPath;

    /**
     * Line number to which this message refers, meaningful only if {@link #cssPath} is
     * not <code>null</code>.
     */
    public final int line;

    /**
     * Additional arguments to this message, used to format the human-readable string.
     */
    public final Object [] arguments;

    /**
<<<<<<< HEAD
=======
     * Creates a new message without CSS file path and line number.
     */
    // public Message(MessageLevel level, MessageType type, Object... arguments)
    // {
    //     this(level, type, null, 0, arguments);
    // }

    /**
>>>>>>> d1b10ad1
     * Creates a new message, see field descriptions for details.
     */
    public Message(MessageLevel level, MessageType type, String cssPath, int line,
        Object... arguments)
    {
        this.level = level;
        this.type = type;
        this.cssPath = cssPath;
        this.line = line;
        this.arguments = new Object [arguments.length];
        System.arraycopy(arguments, 0, this.arguments, 0, arguments.length);
    }

    public static Message warn(MessageType type, Object... arguments)
    {
        return new Message(MessageLevel.WARN, type, null, 0, arguments);
    }
    
    public static Message error(MessageType type, Object... arguments)
    {
        return new Message(MessageLevel.ERROR, type, null, 0, arguments);
    }

    @Override
    public String toString()
    {
        final StringBuilder stringBuilder = new StringBuilder();

        stringBuilder.append(level);
        stringBuilder.append(": ");
        stringBuilder.append(getFormattedMessage());

        if (cssPath != null)
        {
            stringBuilder.append(" (");
            stringBuilder.append(cssPath);
            stringBuilder.append(", line: ");
            stringBuilder.append(line + 1);
            stringBuilder.append(")");
        }

        return stringBuilder.toString();
    }

    public String getFormattedMessage()
    {
        return String.format(type.getText(), arguments);
    }
}<|MERGE_RESOLUTION|>--- conflicted
+++ resolved
@@ -103,12 +103,8 @@
 
         MALFORMED_SPRITE_IMAGE_PATH("Malformed sprite-image path: %s"),
 
-<<<<<<< HEAD
         UNSUPPORTED_VARIABLE_IN_SPRITE_IMAGE_PATH(
             "Unsupported variable in sprite-image path: %s"),
-=======
-        UNSUPPORTED_VARIABLE_IN_SPRITE_IMAGE_PATH("Unsupported variable in sprite-image path: %s"),
->>>>>>> d1b10ad1
 
         MORE_THAN_ONE_RULE_NEXT_TO_SPRITE_REFERENCE_DIRECTIVE(
             "Found more than one CSS rule next to sprite reference comment: %s"),
@@ -221,16 +217,12 @@
         ABSOLUTE_PATH_AND_NO_DOCUMENT_ROOT(
             "Found an absolute image path '%s' and no document.root.dir.path was defined. Taking relative to the CSS file."),
 
-<<<<<<< HEAD
         DEPRECATED_SPRITE_IMAGE_UID(
             "The sprite-image-uid property is deprecated and will be removed in version 0.4.0. Please insert the ${%s} variable into the sprite-image property instead."),
-=======
-        DEPRECATED_SPRITE_IMAGE_UID("The sprite-image-uid property is deprecated and will be removed in version 0.4.0. Please insert the ${%s} variable into the sprite-image property instead."),
 
         FRACTIONAL_SCALE_VALUE("The sprite-scale value applied to '%s' results in a scaled sprite with fractional dimensions (%fpx %fpx)."),
 
         IMAGE_FRACTIONAL_SCALE_VALUE("The sprite-scale value applied to '%s' results in a scaled image with fractional dimensions (%fpx %fpx)."),
->>>>>>> d1b10ad1
 
         GENERIC("%s");
 
@@ -280,17 +272,6 @@
     public final Object [] arguments;
 
     /**
-<<<<<<< HEAD
-=======
-     * Creates a new message without CSS file path and line number.
-     */
-    // public Message(MessageLevel level, MessageType type, Object... arguments)
-    // {
-    //     this(level, type, null, 0, arguments);
-    // }
-
-    /**
->>>>>>> d1b10ad1
      * Creates a new message, see field descriptions for details.
      */
     public Message(MessageLevel level, MessageType type, String cssPath, int line,
